--- conflicted
+++ resolved
@@ -34,11 +34,8 @@
 alerts.json
 analysis_reports/
 debug_output/
-<<<<<<< HEAD
-=======
 logs.json
 *audit.json 
->>>>>>> 907adcec
 analyses/
 
 ## PROJECT DOCUMENTATION
